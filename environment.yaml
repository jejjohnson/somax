name: somax
channels:
  - conda-forge
dependencies:
  - python=3.11
  # Standard Libraries
<<<<<<< HEAD
  - numpy # Numerical Linear Algebra
  - scipy # Scientific Computing
  - conda-forge::xarray # Data structures
  - pandas # Data structure
  - scikit-learn # Machine Learning
  # PLOTTING LIBRARY
  - matplotlib # standard plotting library
  - seaborn # Stats viz library
  # Storage
  - conda-forge::netCDF4
  - conda-forge::zarr
  # JAX
  - conda-forge::jax
  # GUI
  - conda-forge::ipywidgets
=======
  - numpy             # Numerical Linear Algebra
  - scipy             # Scientific Computing
  - xarray            # Geoscience Data structures
  - pandas            # Unstructed Data structure
  - geopandas         # Geoscience Unstructured Data
  - scikit-learn      # Machine Learning
  - dask
  - distributed
  # CUDA Specifics
  - cuda-libraries    # cuda meta-package
  - cudnn             # specifically for cudnn
  - cuda-nvcc         # compatible nvidia C compiler is available
  # JAX
  - jaxlib
  - cuda-version      # pulling packages that are CUDA12 compatible
  - jax # ==0.4.26
  # PLOTTING LIBRARY
  - matplotlib        # standard plotting library
  - seaborn           # Stats viz library
  # Storage
  - netCDF4
  - hdf5
  - zarr
  # GUI
  - nodejs
  - jupyterlab
  - ipywidgets
>>>>>>> 2db60bf5
  - ipykernel
  - conda-forge::tqdm
  - pip
  - pip:
<<<<<<< HEAD
      # Jax framework
      - "git+https://github.com/jejjohnson/finitevolX.git"
      - "git+https://github.com/jejjohnson/fieldx.git"
      - interpax
      - "git+https://github.com/adam-coogan/jaxinterp2d.git@master"
=======
>>>>>>> 2db60bf5
      - einops
      - jaxtyping
      - equinox
      - kernex
      - FiniteDiffX
<<<<<<< HEAD
=======
      - interpax
      - quadax
      - "git+https://github.com/adam-coogan/jaxinterp2d.git@master"
>>>>>>> 2db60bf5
      # deep learning
      - diffrax
      # optimization
      - optax
      - jaxopt
<<<<<<< HEAD
      # probabilistic
      - dynamax
=======
>>>>>>> 2db60bf5
      # OTHER
      - plum-dispatch
      # formatting
      - black
      - pylint
      - isort
      - flake8
      - mypy
      - pytest
      - pre-commit
      # Notebook stuff
      - autoroot
      - pyprojroot
      - python-dotenv
      # logging
      - wandb
      - loguru
      # plotting
      - celluloid
      - corner
      - tabulate
      # experiment
      - hydra-core
      - hydra-colorlog
      - hydra-optuna-sweeper
<|MERGE_RESOLUTION|>--- conflicted
+++ resolved
@@ -1,109 +1,75 @@
-name: somax
-channels:
-  - conda-forge
-dependencies:
-  - python=3.11
-  # Standard Libraries
-<<<<<<< HEAD
-  - numpy # Numerical Linear Algebra
-  - scipy # Scientific Computing
-  - conda-forge::xarray # Data structures
-  - pandas # Data structure
-  - scikit-learn # Machine Learning
-  # PLOTTING LIBRARY
-  - matplotlib # standard plotting library
-  - seaborn # Stats viz library
-  # Storage
-  - conda-forge::netCDF4
-  - conda-forge::zarr
-  # JAX
-  - conda-forge::jax
-  # GUI
-  - conda-forge::ipywidgets
-=======
-  - numpy             # Numerical Linear Algebra
-  - scipy             # Scientific Computing
-  - xarray            # Geoscience Data structures
-  - pandas            # Unstructed Data structure
-  - geopandas         # Geoscience Unstructured Data
-  - scikit-learn      # Machine Learning
-  - dask
-  - distributed
-  # CUDA Specifics
-  - cuda-libraries    # cuda meta-package
-  - cudnn             # specifically for cudnn
-  - cuda-nvcc         # compatible nvidia C compiler is available
-  # JAX
-  - jaxlib
-  - cuda-version      # pulling packages that are CUDA12 compatible
-  - jax # ==0.4.26
-  # PLOTTING LIBRARY
-  - matplotlib        # standard plotting library
-  - seaborn           # Stats viz library
-  # Storage
-  - netCDF4
-  - hdf5
-  - zarr
-  # GUI
-  - nodejs
-  - jupyterlab
-  - ipywidgets
->>>>>>> 2db60bf5
-  - ipykernel
-  - conda-forge::tqdm
-  - pip
-  - pip:
-<<<<<<< HEAD
-      # Jax framework
-      - "git+https://github.com/jejjohnson/finitevolX.git"
-      - "git+https://github.com/jejjohnson/fieldx.git"
-      - interpax
-      - "git+https://github.com/adam-coogan/jaxinterp2d.git@master"
-=======
->>>>>>> 2db60bf5
-      - einops
-      - jaxtyping
-      - equinox
-      - kernex
-      - FiniteDiffX
-<<<<<<< HEAD
-=======
-      - interpax
-      - quadax
-      - "git+https://github.com/adam-coogan/jaxinterp2d.git@master"
->>>>>>> 2db60bf5
-      # deep learning
-      - diffrax
-      # optimization
-      - optax
-      - jaxopt
-<<<<<<< HEAD
-      # probabilistic
-      - dynamax
-=======
->>>>>>> 2db60bf5
-      # OTHER
-      - plum-dispatch
-      # formatting
-      - black
-      - pylint
-      - isort
-      - flake8
-      - mypy
-      - pytest
-      - pre-commit
-      # Notebook stuff
-      - autoroot
-      - pyprojroot
-      - python-dotenv
-      # logging
-      - wandb
-      - loguru
-      # plotting
-      - celluloid
-      - corner
-      - tabulate
-      # experiment
-      - hydra-core
-      - hydra-colorlog
-      - hydra-optuna-sweeper
+name: somax
+channels:
+  - conda-forge
+dependencies:
+  - python=3.11
+  # Standard Libraries
+  - numpy             # Numerical Linear Algebra
+  - scipy             # Scientific Computing
+  - xarray            # Geoscience Data structures
+  - pandas            # Unstructed Data structure
+  - geopandas         # Geoscience Unstructured Data
+  - scikit-learn      # Machine Learning
+  - dask
+  - distributed
+  # CUDA Specifics
+  - cuda-libraries    # cuda meta-package
+  - cudnn             # specifically for cudnn
+  - cuda-nvcc         # compatible nvidia C compiler is available
+  # JAX
+  - jaxlib
+  - cuda-version      # pulling packages that are CUDA12 compatible
+  - jax # ==0.4.26
+  # PLOTTING LIBRARY
+  - matplotlib        # standard plotting library
+  - seaborn           # Stats viz library
+  # Storage
+  - netCDF4
+  - hdf5
+  - zarr
+  # GUI
+  - nodejs
+  - jupyterlab
+  - ipywidgets
+  - ipykernel
+  - conda-forge::tqdm
+  - pip
+  - pip:
+      - einops
+      - jaxtyping
+      - equinox
+      - kernex
+      - FiniteDiffX
+      - interpax
+      - quadax
+      - "git+https://github.com/adam-coogan/jaxinterp2d.git@master"
+      # deep learning
+      - diffrax
+      # optimization
+      - optax
+      - jaxopt
+      # OTHER
+      - plum-dispatch
+      # formatting
+      - black
+      - pylint
+      - isort
+      - flake8
+      - mypy
+      - pytest
+      - pre-commit
+      # Notebook stuff
+      - autoroot
+      - pyprojroot
+      - python-dotenv
+      # logging
+      - wandb
+      - loguru
+      # plotting
+      - celluloid
+      - corner
+      - tabulate
+      # experiment
+      - hydra-core
+      - hydra-colorlog
+      - hydra-optuna-sweeper