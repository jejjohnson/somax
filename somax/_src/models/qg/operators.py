--- conflicted
+++ resolved
@@ -1,25 +1,11 @@
 from typing import Optional, Callable
 
 import einops
-<<<<<<< HEAD
 from somax.domain import Domain
 from somax.masks import MaskGrid, NodeMask
 from somax.interp import y_avg_2D, center_avg_2D
 from somax.operators import divergence, geostrophic_gradient, laplacian, reconstruct
 
-=======
-from fieldx._src.domain.domain import Domain
-from finitevolx import (
-    MaskGrid,
-    NodeMask,
-    y_avg_2D,
-    center_avg_2D,
-    divergence,
-    geostrophic_gradient,
-    laplacian,
-    reconstruct,
-)
->>>>>>> 76dcd474
 import jax
 import jax.numpy as jnp
 from jaxtyping import (
